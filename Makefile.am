ACLOCAL_AMFLAGS=-I m4
EXTRA_DIST = reconf
<<<<<<< HEAD


#used to install the headers with the subfolder (without nobase_ the folder won't be copied one be one - including the subfolders)
#automake does not remove the ../ out of the path, so the files are copied to /usr/local/include/../libcgeneric -> /usr/local/libcgeneric
#the problem above is the reason why we have to put it here (and not inside lib/ or include)
incDIR=./libcgeneric
srcHEADERS=$(incDIR)/libcgeneric.h $(incDIR)/comparisons.h $(incDIR)/binary_tree.h $(incDIR)/deque.h $(incDIR)/heap.h $(incDIR)/node.h $(incDIR)/queue.h $(incDIR)/vector.h $(incDIR)/comparisons.h $(incDIR)/hashtable.h $(incDIR)/list.h $(incDIR)/priority_queue.h $(incDIR)/stack.h $(incDIR)/gen/access_macros.h $(incDIR)/gen/control_macros.h $(incDIR)/gen/error_macros.h $(incDIR)/gen/function_signatures.h $(incDIR)/gen/stdint.h $(incDIR)/gen/control_arr_macros.h $(incDIR)/gen/data_types.h $(incDIR)/gen/function_macros.h $(incDIR)/gen/gen_macros.h
libincludedir=$(includedir)
nobase_libinclude_HEADERS=$(srcHEADERS)

manDIR=./doc/man/man3/
man_MANS=$(manDIR)comparisons.c.3 $(manDIR)BinaryTree.3 $(manDIR)/_array_iter.3 $(manDIR)/_prio_queue.3 $(manDIR)/data_types.h.3 $(manDIR)/list.h.3 $(manDIR)/DequeList.3 $(manDIR)/_array_struct.3 $(manDIR)/_prio_queue_node.3 $(manDIR)/deque.h.3 $(manDIR)/node.h.3 $(manDIR)/List.3 $(manDIR)/_bfs_iter.3 $(manDIR)/_ptr_iter.3 $(manDIR)/error_macros.h.3 $(manDIR)/priority_queue.h.3 $(manDIR)/ListIter.3 $(manDIR)/_closed_hash_iterator.3 $(manDIR)/_ptr_struct.3 $(manDIR)/function_macros.h.3 $(manDIR)/queue.h.3 $(manDIR)/QueueList.3 $(manDIR)/_closed_hash_table.3 $(manDIR)/access_macros.h.3 $(manDIR)/function_signatures.h.3 $(manDIR)/stack.h.3 $(manDIR)/StackList.3 $(manDIR)/_dfs_iter.3 $(manDIR)/binary_tree.h.3 $(manDIR)/gen_macros.h.3 $(manDIR)/stdint.h.3 $(manDIR)/_Hash_List_Node.3 $(manDIR)/_functor_api.3 $(manDIR)/comparisons.h.3 $(manDIR)/hashtable.h.3 $(manDIR)/vector.h.3 $(manDIR)/_Hash_Node.3 $(manDIR)/_open_hash_iterator.3 $(manDIR)/control_arr_macros.h.3 $(manDIR)/heap.h.3 $(manDIR)/_Node.3 $(manDIR)/_open_hash_table.3 $(manDIR)/control_macros.h.3 $(manDIR)/libcgeneric.h.3


SUBDIRS = m4 doc src lib

if enable_tests
SUBDIRS += tests
endif

if enable_units
SUBDIRS += units
endif

=======
SUBDIRS = m4 doc lib src tests units
>>>>>>> 32772244
INCLUDES = -I$(top_srcdir)/src
LDFLAGS = -L$(top_srcdir)/lib
LDADD = -lcgeneric<|MERGE_RESOLUTION|>--- conflicted
+++ resolved
@@ -1,7 +1,5 @@
 ACLOCAL_AMFLAGS=-I m4
 EXTRA_DIST = reconf
-<<<<<<< HEAD
-
 
 #used to install the headers with the subfolder (without nobase_ the folder won't be copied one be one - including the subfolders)
 #automake does not remove the ../ out of the path, so the files are copied to /usr/local/include/../libcgeneric -> /usr/local/libcgeneric
@@ -25,9 +23,6 @@
 SUBDIRS += units
 endif
 
-=======
-SUBDIRS = m4 doc lib src tests units
->>>>>>> 32772244
 INCLUDES = -I$(top_srcdir)/src
 LDFLAGS = -L$(top_srcdir)/lib
 LDADD = -lcgeneric