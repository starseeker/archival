
/**
 * Copyright 2006, Micah Villmow, All Rights Reserved
 * @file vector.c
 * @author Micah Villmow
 * @brief a reusable vector class that takes any object
 *
 * The base class that other data structures are created from
 */
#include <string.h>
#include <stdio.h>
#include <stddef.h>
#include "gen/data_types.h"
#include "vector.h"
#include "gen/error_macros.h"
#include "gen/access_macros.h"
#include "gen/function_macros.h"
#include "gen/control_arr_macros.h"
#include "gen/function_signatures.h"

#define D(X)	((char *)(H((X))))

F_CONSTRUCT(Vector) {
  CHECK_VARN(obj, EINVAL);
  CHECK_VARE(datasize, EINVAL);
  CHECK_VARE(flag, EINVAL);
  ARR_CONSTRUCT(Vector,obj,datasize,flag);
  return SUCCESS;
}

F_CONSTRUCT_FUNC(Vector) {
  CHECK_VARN(obj,EINVAL);
  CHECK_VARE(datasize, EINVAL);
  CHECK_VARE(flag, EINVAL);
  ARR_STRUCT_SETUP(obj,datasize,flag);
  obj->API.alloc = alloc;
  obj->API.dealloc = dealloc;
  obj->API.cmp = cmp;
  obj->API.print = print;
  obj->API.copy = copy;
  return SUCCESS;
}

F_DESTRUCT(Vector) {
  CHECK_VARN(obj, EINVAL);
  clear(Vector,obj);
  free(M(obj));
  memset(obj,0,sizeof *obj);
  return SUCCESS;
}

F_CLEAR(Vector) {
	CHECK_VARN(obj,EINVAL);
	if(!C(obj)) {
		return SUCCESS;
	}
	ARR_CLEAR(Vector,obj);
	return SUCCESS;
}

/*Vector* duplicate_Vector(Vector* src) {
	Vector *dst;
	size_t off;
	CHECK_VARN(src,NULL);
	CHECK_VARA(dst = malloc(sizeof *dst),NULL);
	dst->size = src->size;
	dst->capacity = src->capacity;
	dst->objsize = src->objsize;
	dst->objfree = FREEOBJ;
	dst->API.alloc = src->API.alloc;
	dst->API.dealloc = src->API.dealloc;
	dst->API.copy = src->API.copy;
	dst->API.cmp = src->API.cmp;
	dst->API.rcmp = src->API.rcmp;
	dst->API.print = src->API.print;
	dst->end = dst->head = dst->mem = dst->tail = NULL;
	if(!(M(dst) = malloc(src->capacity * O(src)))) {
		free(dst);
		return NULL;
	}
	off = S(src) * O(src);
	printf("Duplicating vector of size %d and capacity %d offset = %x\n",dst->size,dst->capacity,off);
	printf("src = %p, %p, %p, %p\n",M(src),H(src),T(src),src->end);
	memcpy(M(dst),M(src),off);
	if(M(src) == H(src)) {
		printf("head is pointing to the front\n");
		H(dst) = M(dst);
	} else {
		ptrdiff_t offset = (char *)H(src) - (char *)M(src);
		printf("head offset is %d\n",offset / O(src));
		H(dst) = (char *)M(dst) + offset;
	}
	if(T(src) == M(src)) {
		T(dst) = M(dst);
		printf("tail is pointing to the front\n");
	} else {
		ptrdiff_t offset = (char *)T(src) - (char *)M(src);
		printf("tail offset is %d\n",offset/O(src));
		T(dst) = (char *)M(dst) + offset;
	}
	dst->end = (char *)M(dst) + (O(dst) * C(dst));
	return dst;
}*/

int8_t
insert_at_Vector(Vector * vec, void *obj, uint32_t loc)
{
  size_t offset;
  CHECK_VARN(vec, EINVAL);
  CHECK_VARN(obj, EINVAL);
  if (loc > C(vec)) {
	  return EOOB;
  }
  offset = O(vec) * loc;
  if(!S(vec)) {
	  if(M(vec) == NULL) {
		  CHECK_VARA(M(vec) = malloc((offset << 1) == 0 ? (O(vec)):(offset << 1)),EALLOCF);
		  C(vec) = (offset << 1) == 0 ? (1):(offset << 1);
	  }
	  H(vec) = M(vec);
	  T(vec) = ((char *)H(vec) + O(vec));
	  vec->end = ((char *)(M(vec))) + (C(vec) * O(vec));
	  offset = 0;
	  S(vec) = 1;
  }
  if(H(vec) < T(vec)) {
	  /* No wraparound */
	  if (loc >= S(vec)) {
	    S(vec) = loc + 1;
	    T(vec) = offset + D(vec);
	  }
  } else if((void *)(D(vec) + offset) < vec->end) {
	  /* Wraparound, but index is before end */
	  if (loc >= S(vec)) {
		  S(vec) = loc + 1;
		  T(vec) = D(vec) + offset;
	  }
  } else {
	  /* Wraparound, with index at beginning */
	  ptrdiff_t spaces = ((char *)vec->end - D(vec));
	  if(loc > S(vec)) {
		  S(vec) = loc;
		  T(vec) = (offset - spaces) + D(vec);
	  }
	  offset -= spaces;
  }
  vec->API.copy(D(vec) + offset, obj, O(vec));
  return SUCCESS;
}

int8_t push_back_Vector(Vector *vec, void *obj, size_t objsize, int flag) {
	CHECK_VARN(vec,EINVAL);
	CHECK_VARN(obj,EINVAL);
	if(objsize != O(vec)) {
		flag = 0;
		return EINVAL;
	}
	ARR_PUSH_BACK(Vector,vec,obj,objsize);
	return SUCCESS;
}

int8_t push_front_Vector(Vector *vec, void *obj, size_t objsize, int flag) {
	CHECK_VARN(vec,EINVAL);
	CHECK_VARN(obj,EINVAL);
	if(objsize != O(vec)) {
		flag = 0;
		return EINVAL;
	}

	ARR_PUSH_FRONT(Vector,vec,obj,objsize);

	return SUCCESS;
}

int8_t pop_back_Vector(Vector *vec) {
	CHECK_VARN(vec,EINVAL);
	CHECK_VARN(T(vec),EINVAL);
	if(!S(vec)) {
		return EEMPTY;
	}

	ARR_POP_BACK(Vector,vec);
	return SUCCESS;
}

int8_t pop_front_Vector(Vector *vec) {
	CHECK_VARN(vec,EINVAL);
	CHECK_VARN(H(vec),EINVAL);
	if(!S(vec)) {
		return EEMPTY;
	}

	ARR_POP_FRONT(Vector,vec);

	return SUCCESS;
}

void *front_Vector(Vector *vec) {
	CHECK_VARN(vec,NULL);
	CHECK_VARN(H(vec),NULL);
	return H(vec);
}

void *back_Vector(Vector *vec) {
	CHECK_VARN(vec,NULL);
	CHECK_VARN(T(vec),NULL);
	return T(vec);
}

void *
return_at_Vector(Vector * vec, uint32_t loc)
{
  register uint32_t offset = (loc * O(vec));
  CHECK_VARN(vec, NULL);
<<<<<<< HEAD
  if(loc > S(vec)) {
=======
  if(loc >= S(vec)) {
>>>>>>> 32772244
	  return NULL;
  }
  if(H(vec) < T(vec)) {
	  /* No wrap around */
	  return (void *)(D(vec) + offset);
  } else if((void *)((D(vec) + offset)) < vec->end) {
		  /* wrap around exists, but the position
		   * is before the end of the array */
		  return (void *)(D(vec) + offset);
  } else {
	  /* wrap around exists and position is 
	   * at beginning of array */
	  ptrdiff_t spaces = ((char *)vec->end - D(vec));
	  return (void *)((char *)vec->mem + (offset - spaces));
  }
}

int8_t
resize_Vector(Vector * vec, size_t size)
{
  void *ptr;
  size_t offset = size * O(vec);

  CHECK_VARN(vec, EINVAL);
  CHECK_VARA(ptr = malloc(offset),EALLOCF);
  ARR_COPY_WRAP(Vector,ptr,vec,size);
  /*offset = S(vec) * O(vec);
  if(M(vec)) {
	  if(S(vec) == 0) {
		  printf("%d\n",__LINE__);
	  } else if(H(vec) < T(vec)) {
		  printf("%d\n",__LINE__);
		  memcpy(ptr,H(vec),((char *)T(vec) - (char *)H(vec)));
	  } else if((void *)((char *)(H(vec)) + offset) < vec->end) {
		  printf("%d\n",__LINE__);
		  memcpy(ptr,H(vec),offset);
	  } else {
		  ptrdiff_t spaces = ((char *)vec->end - (char *)H(vec));
		  memcpy(ptr,H(vec),(size_t)spaces);
		  memcpy((char *)(ptr + spaces),M(vec),O(vec) * (S(vec) - spaces/O(vec)));
	  }
	  free(M(vec));
  }*/
  ARR_SETUP_POINTERS(Vector,ptr,vec,size);
  return SUCCESS;
}


F_EMPTY(Vector) {
	return !S(obj);
}

create_iter_func(Arr_Based,Vector)

function(size_of, Vector)
function(set_compare, Vector)
function(set_print, Vector)
function(set_copy, Vector)
function(set_alloc, Vector)
function(set_dealloc, Vector)
/*function(set_free_objects, Vector)
function(set_arr_object_size,Vector)*/
function(duplicate_arr_struct,Vector)<|MERGE_RESOLUTION|>--- conflicted
+++ resolved
@@ -212,11 +212,7 @@
 {
   register uint32_t offset = (loc * O(vec));
   CHECK_VARN(vec, NULL);
-<<<<<<< HEAD
-  if(loc > S(vec)) {
-=======
   if(loc >= S(vec)) {
->>>>>>> 32772244
 	  return NULL;
   }
   if(H(vec) < T(vec)) {
@@ -227,7 +223,7 @@
 		   * is before the end of the array */
 		  return (void *)(D(vec) + offset);
   } else {
-	  /* wrap around exists and position is 
+	  /* wrap around exists and position is
 	   * at beginning of array */
 	  ptrdiff_t spaces = ((char *)vec->end - D(vec));
 	  return (void *)((char *)vec->mem + (offset - spaces));
